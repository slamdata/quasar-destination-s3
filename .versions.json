--- conflicted
+++ resolved
@@ -1,8 +1,4 @@
 {
   "precog-async-blobstore": "6.0.0",
-<<<<<<< HEAD
   "precog-quasar": "209.0.0"
-=======
-  "precog-quasar": "208.0.0"
->>>>>>> 83564c47
 }